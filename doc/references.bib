--- conflicted
+++ resolved
@@ -116,6 +116,18 @@
   year = {2018}
 }
 
+@article{KlimeschEtAl2004,
+  title = {Phase-locked alpha and theta oscillations generate the P1–N1 complex and are related to memory performance},
+  journal = {Cognitive Brain Research},
+  volume = {19},
+  number = {3},
+  pages = {302-316},
+  year = {2004},
+  issn = {0926-6410},
+  doi = {https://doi.org/10.1016/j.cogbrainres.2003.11.016},
+  author = {Wolfgang Klimesch and Bärbel Schack and Manuel Schabus and Michael Doppelmayr and Walter Gruber and Paul Sauseng}
+}
+
 @article{LachauxEtAl1999,
   author = {Lachaux, Jean-Philippe and Rodriguez, Eugenio and Martinerie, Jacques and Varela, Francisco J.},
   doi = {10.1002/(SICI)1097-0193(1999)8:4<194::AID-HBM4>3.0.CO;2-C},
@@ -318,150 +330,9 @@
   year = {2001},
   pmid = {11761077},
   pages = {693--711}
-<<<<<<< HEAD
-=======
-}
-
-@article{HippEtAl2012,
-  author = {Hipp, Joerg F and Hawellek, David J and Corbetta, Maurizio and Siegel, Markus and Engel, Andreas K},
-  doi = {10.1038/nn.3101},
-  journal = {Nature Neuroscience},
-  number = {6},
-  pages = {884-890},
-  title = {Large-Scale Cortical Correlation Structure of Spontaneous Oscillatory Activity},
-  volume = {15},
-  year = {2012}
-}
-
-@article{KhanEtAl2018,
-  author = {Khan, Sheraz and Hashmi, Javeria A. and Mamashli, Fahimeh and Michmizos, Konstantinos and Kitzbichler, Manfred G. and Bharadwaj, Hari and Bekhti, Yousra and Ganesan, Santosh and Garel, Keri-Lee A. and {Whitfield-Gabrieli}, Susan and Gollub, Randy L. and Kong, Jian and Vaina, Lucia M. and Rana, Kunjan D. and Stufflebeam, Steven M. and Hämäläinen, Matti S. and Kenet, Tal},
-  doi = {10.1016/j.neuroimage.2018.02.018},
-  journal = {NeuroImage},
-  pages = {57-68},
-  title = {Maturation Trajectories of Cortical Resting-State Networks Depend on the Mediating Frequency Band},
-  volume = {174},
-  year = {2018}
-}
-
-@article{NolteEtAl2008,
-  author = {Nolte, Guido and Ziehe, Andreas and Nikulin, Vadim V. and Schlögl, Alois and Krämer, Nicole and Brismar, Tom and Müller, Klaus-Robert},
-  doi = {10.1103/PhysRevLett.100.234101},
-  journal = {Physical Review Letters},
-  number = {23},
-  title = {Robustly Estimating the Flow Direction of Information in Complex Physical Systems},
-  volume = {100},
-  year = {2008}
-}
-
-
-@article{LachauxEtAl1999,
-  author = {Lachaux, Jean-Philippe and Rodriguez, Eugenio and Martinerie, Jacques and Varela, Francisco J.},
-  doi = {10.1002/(SICI)1097-0193(1999)8:4<194::AID-HBM4>3.0.CO;2-C},
-  journal = {Human Brain Mapping},
-  number = {4},
-  pages = {194-208},
-  title = {Measuring Phase Synchrony in Brain Signals},
-  volume = {8},
-  year = {1999}
-}
-
-@article{StamEtAl2007,
-  author = {Stam, Cornelis J. and Nolte, Guido and Daffertshofer, Andreas},
-  doi = {10.1002/hbm.20346},
-  journal = {Human Brain Mapping},
-  number = {11},
-  pages = {1178-1193},
-  shorttitle = {Phase Lag Index},
-  title = {Phase Lag Index: Assessment of Functional Connectivity from Multi Channel {{EEG}} and {{MEG}} with Diminished Bias from Common Sources},
-  volume = {28},
-  year = {2007}
-}
-
-@article{VinckEtAl2010,
-  author = {Vinck, Martin and {van Wingerden}, Marijn and Womelsdorf, Thilo and Fries, Pascal and Pennartz, Cyriel M.A.},
-  doi = {10.1016/j.neuroimage.2010.01.073},
-  journal = {NeuroImage},
-  number = {1},
-  pages = {112-122},
-  shorttitle = {The Pairwise Phase Consistency},
-  title = {The Pairwise Phase Consistency: A Bias-Free Measure of Rhythmic Neuronal Synchronization},
-  volume = {51},
-  year = {2010}
-}
-
-@article{BrunaEtAl2018,
-  doi = {10.1088/1741-2552/aacfe4},
-  year = {2018},
-  publisher = {{IOP} Publishing},
-  volume = {15},
-  number = {5},
-  pages = {056011},
-  author = {Ricardo Bru{\~{n}}a, Fernando Maest{\'{u}}, Ernesto Pereda},
-  title = {Phase locking value revisited: teaching new tricks to an old dog},
-  journal = {Journal of Neural Engineering},
-}
-
-@article{NolteEtAl2004,
-  author = {Nolte, Guido and Bai, Ou and Wheaton, Lewis and Mari, Zoltan and Vorbach, Sherry and Hallett, Mark},
-  doi = {10.1016/j.clinph.2004.04.029},
-  journal = {Clinical Neurophysiology},
-  number = {10},
-  pages = {2292-2307},
-  title = {Identifying True Brain Interaction from {{EEG}} Data Using the Imaginary Part of Coherency},
-  volume = {115},
-  year = {2004}
-}
-
-@INPROCEEDINGS{li_linear_2017,
-  author = {Li, Adam and Gunnarsdottir, Kristin M. and Inati, Sara and Zaghloul, Kareem and Gale, John and Bulacio, Juan and Martinez-Gonzalez, Jorge and Sarma, Sridevi V.},
-  booktitle = {2017 39th Annual International Conference of the IEEE Engineering in Medicine and Biology Society (EMBC)},
-  title = {Linear time-varying model characterizes invasive EEG signals generated from complex epileptic networks},
-  year = {2017},
-  volume = {},
-  number = {},
-  pages = {2802-2805},
-  doi = {10.1109/EMBC.2017.8037439}
-}
-
-@article{ColcloughEtAl2015,
-  title = {A symmetric multivariate leakage correction for {MEG} connectomes},
-  volume = {117},
-  issn = {1053-8119},
-  doi = {10.1016/j.neuroimage.2015.03.071},
-  language = {en},
-  journal = {NeuroImage},
-  author = {Colclough, G. L. and Brookes, M. J. and Smith, S. M. and Woolrich, M. W.},
-  month = aug,
-  year = {2015},
-  pages = {439--448}
-}
-
- @article{StamEtAl2012,
-  title={Go with the flow: Use of a directed phase lag index (dPLI) to characterize patterns of phase relations in a large-scale model of brain dynamics},
-  volume={62},
-  ISSN={1053-8119},
-  DOI={10.1016/j.neuroimage.2012.05.050},
-  number={3}, 
-  journal={NeuroImage}, 
-  author={Stam, C. J. and van Straaten, E. C. W.}, 
-  year={2012}, 
-  month={Sep}, 
-  pages={1415–1428}
-}
-
- @article{KlimeschEtAl2004,
-  title = {Phase-locked alpha and theta oscillations generate the P1–N1 complex and are related to memory performance},
-  journal = {Cognitive Brain Research},
-  volume = {19},
-  number = {3},
-  pages = {302-316},
-  year = {2004},
-  issn = {0926-6410},
-  doi = {https://doi.org/10.1016/j.cogbrainres.2003.11.016},
-  author = {Wolfgang Klimesch and Bärbel Schack and Manuel Schabus and Michael Doppelmayr and Walter Gruber and Paul Sauseng}
-}
-
- @article{Zimmermann2022,
+}
+
+@article{Zimmermann2022,
   author = {Zimmermann, Marius and Lomoriello, Arianna Schiano and Konvalinka, Ivana},
   doi = {10.1098/rsos.211352},
   issn = {20545703},
@@ -472,5 +343,4 @@
   url = {https://royalsocietypublishing.org/doi/10.1098/rsos.211352},
   volume = {9},
   year = {2022}
->>>>>>> 51da1691
 }